# linux
<<<<<<< HEAD
conda create -n gen_planning python=3.11
conda activate gen_planning
=======
conda create -n "py_3_11" python=3.11
conda activate py_3_11
>>>>>>> 18f071ff
python3 -m pip install --upgrade pip
python3 -m venv venv
. venv/bin/activate
pip install streamlit pandas ortools seaborn matplotlib sqlalchemy jupyter joblib plotly
pip freeze > requirements.txt
pip install -r ./requirements.txt

jupyter kernelspec uninstall elec_planning -y
ipython kernel install --name=elec_planning --user

# Windows
pip install virtualenv
virtualenv venv
venv\Scripts\activate
pip install -r .\requirements.txt<|MERGE_RESOLUTION|>--- conflicted
+++ resolved
@@ -1,11 +1,6 @@
 # linux
-<<<<<<< HEAD
-conda create -n gen_planning python=3.11
-conda activate gen_planning
-=======
 conda create -n "py_3_11" python=3.11
 conda activate py_3_11
->>>>>>> 18f071ff
 python3 -m pip install --upgrade pip
 python3 -m venv venv
 . venv/bin/activate
